--- conflicted
+++ resolved
@@ -2,11 +2,11 @@
   "fulfillment_config": {
       "provider_rates": {
           "EXPRESS": {
-            "return_provider_rate": "",
-            "service_level": "Express",
-            "shipping_carrier_name": "CUSTOM",
-            "shipping_type": "traditional_carrier",
-            "use_as_customer_facing_cost": true
+              "return_provider_rate": "",
+              "service_level": "Express",
+              "shipping_carrier_name": "CUSTOM",
+              "shipping_type": "traditional_carrier",
+              "use_as_customer_facing_cost": true
           },
           "STANDARD": {
               "return_provider_rate": "",
@@ -24,346 +24,305 @@
           }
       },
       "routes": [
-<<<<<<< HEAD
-        {
-          "destination_region": {
-              "countries": [
-                  "CA"
-              ],
-              "zip_codes": [
-                  "*"
-              ]
-          },
-          "fulfilled_by": {
-              "Email": [
-                  {
-                      "fulfillment_node_id": "MTLDC1",
-                      "provider_rate": "EMAIL"
-                  }
-              ],
-              "Express": [
-                  {
-                      "fulfillment_node_id": "MTLDC1",
-                      "provider_rate": "EXPRESS"
-                  }
-              ],
-              "Standard": [
-                  {
-                      "fulfillment_node_id": "MTLDC1",
-                      "provider_rate": "STANDARD"
-                  }
-              ]
+          {
+              "destination_region": {
+                  "countries": [
+                      "CA"
+                  ],
+                  "zip_codes": [
+                      "*"
+                  ]
+              },
+              "fulfilled_by": {
+                  "Email": [
+                      {
+                          "fulfillment_node_id": "MTLDC1",
+                          "provider_rate": "EMAIL"
+                      }
+                  ],
+                  "Express": [
+                      {
+                          "fulfillment_node_id": "MTLDC1",
+                          "provider_rate": "EXPRESS"
+                      }
+                  ],
+                  "Standard": [
+                      {
+                          "fulfillment_node_id": "MTLDC1",
+                          "provider_rate": "STANDARD"
+                      }
+                  ]
+              }
+          },
+          {
+              "destination_region": {
+                  "countries": [
+                      "CA"
+                  ],
+                  "zip_codes": [
+                      "A*",
+                      "B*",
+                      "C*",
+                      "E*",
+                      "G*",
+                      "H*",
+                      "J*"
+                  ]
+              },
+              "fulfilled_by": {
+                  "Express": [
+                      {
+                          "fulfillment_node_id": "STANST",
+                          "provider_rate": "EXPRESS"
+                      },
+                      {
+                          "fulfillment_node_id": "STWST",
+                          "provider_rate": "EXPRESS"
+                      },
+                      {
+                          "fulfillment_node_id": "MTLST",
+                          "provider_rate": "EXPRESS"
+                      },
+                      {
+                          "fulfillment_node_id": "VIAST",
+                          "provider_rate": "EXPRESS"
+                      },
+                      {
+                          "fulfillment_node_id": "DIXST",
+                          "provider_rate": "EXPRESS"
+                      },
+                      {
+                          "fulfillment_node_id": "FOYST",
+                          "provider_rate": "EXPRESS"
+                      }
+                  ],
+                  "Standard": [
+                      {
+                          "fulfillment_node_id": "STANST",
+                          "provider_rate": "STANDARD"
+                      },
+                      {
+                          "fulfillment_node_id": "STWST",
+                          "provider_rate": "STANDARD"
+                      },
+                      {
+                          "fulfillment_node_id": "MTLST",
+                          "provider_rate": "STANDARD"
+                      },
+                      {
+                          "fulfillment_node_id": "VIAST",
+                          "provider_rate": "STANDARD"
+                      },
+                      {
+                          "fulfillment_node_id": "DIXST",
+                          "provider_rate": "STANDARD"
+                      },
+                      {
+                          "fulfillment_node_id": "FOYST",
+                          "provider_rate": "STANDARD"
+                      }
+                  ]
+              }
+          },
+          {
+              "destination_region": {
+                  "countries": [
+                      "CA"
+                  ],
+                  "zip_codes": [
+                      "L*",
+                      "M*",
+                      "N*",
+                      "P*",
+                      "R*",
+                      "K*"
+                  ]
+              },
+              "fulfilled_by": {
+                  "Express": [
+                      {
+                          "fulfillment_node_id": "TECST",
+                          "provider_rate": "EXPRESS"
+                      },
+                      {
+                          "fulfillment_node_id": "TOST",
+                          "provider_rate": "EXPRESS"
+                      },
+                      {
+                          "fulfillment_node_id": "DONST",
+                          "provider_rate": "EXPRESS"
+                      },
+                      {
+                          "fulfillment_node_id": "RIDST",
+                          "provider_rate": "EXPRESS"
+                      }
+                  ],
+                  "Standard": [
+                      {
+                          "fulfillment_node_id": "TECST",
+                          "provider_rate": "STANDARD"
+                      },
+                      {
+                          "fulfillment_node_id": "TOST",
+                          "provider_rate": "STANDARD"
+                      },
+                      {
+                          "fulfillment_node_id": "DONST",
+                          "provider_rate": "STANDARD"
+                      },
+                      {
+                          "fulfillment_node_id": "RIDST",
+                          "provider_rate": "STANDARD"
+                      }
+                  ]
+              }
+          },
+          {
+              "destination_region": {
+                  "countries": [
+                      "CA"
+                  ],
+                  "zip_codes": [
+                      "S*",
+                      "T*",
+                      "V*",
+                      "X*",
+                      "Y*"
+                  ]
+              },
+              "fulfilled_by": {
+                  "Express": [
+                      {
+                          "fulfillment_node_id": "VANST",
+                          "provider_rate": "EXPRESS"
+                      }
+                  ],
+                  "Standard": [
+                      {
+                          "fulfillment_node_id": "VANST",
+                          "provider_rate": "STANDARD"
+                      }
+                  ]
+              }
+          },
+          {
+              "destination_region": {
+                  "countries": [
+                      "US"
+                  ],
+                  "zip_codes": [
+                      "*"
+                  ]
+              },
+              "fulfilled_by": {
+                  "Email": [
+                      {
+                          "fulfillment_node_id": "MTLDC1",
+                          "provider_rate": "EMAIL"
+                      }
+                  ],
+                  "Express": [
+                      {
+                          "fulfillment_node_id": "MTLDC1",
+                          "provider_rate": "EXPRESS"
+                      },
+                      {
+                          "fulfillment_node_id": "STANST",
+                          "provider_rate": "EXPRESS"
+                      },
+                      {
+                          "fulfillment_node_id": "STWST",
+                          "provider_rate": "EXPRESS"
+                      },
+                      {
+                          "fulfillment_node_id": "MTLST",
+                          "provider_rate": "EXPRESS"
+                      },
+                      {
+                          "fulfillment_node_id": "VIAST",
+                          "provider_rate": "EXPRESS"
+                      },
+                      {
+                          "fulfillment_node_id": "DIXST",
+                          "provider_rate": "EXPRESS"
+                      },
+                      {
+                          "fulfillment_node_id": "FOYST",
+                          "provider_rate": "EXPRESS"
+                      },
+                      {
+                          "fulfillment_node_id": "TECST",
+                          "provider_rate": "EXPRESS"
+                      },
+                      {
+                          "fulfillment_node_id": "TOST",
+                          "provider_rate": "EXPRESS"
+                      },
+                      {
+                          "fulfillment_node_id": "DONST",
+                          "provider_rate": "EXPRESS"
+                      },
+                      {
+                          "fulfillment_node_id": "RIDST",
+                          "provider_rate": "EXPRESS"
+                      },
+                      {
+                          "fulfillment_node_id": "VANST",
+                          "provider_rate": "EXPRESS"
+                      }
+                  ],
+                  "Standard": [
+                      {
+                          "fulfillment_node_id": "MTLDC1",
+                          "provider_rate": "STANDARD"
+                      },
+                      {
+                          "fulfillment_node_id": "STANST",
+                          "provider_rate": "STANDARD"
+                      },
+                      {
+                          "fulfillment_node_id": "STWST",
+                          "provider_rate": "STANDARD"
+                      },
+                      {
+                          "fulfillment_node_id": "MTLST",
+                          "provider_rate": "STANDARD"
+                      },
+                      {
+                          "fulfillment_node_id": "VIAST",
+                          "provider_rate": "STANDARD"
+                      },
+                      {
+                          "fulfillment_node_id": "DIXST",
+                          "provider_rate": "STANDARD"
+                      },
+                      {
+                          "fulfillment_node_id": "FOYST",
+                          "provider_rate": "STANDARD"
+                      },
+                      {
+                          "fulfillment_node_id": "TECST",
+                          "provider_rate": "STANDARD"
+                      },
+                      {
+                          "fulfillment_node_id": "TOST",
+                          "provider_rate": "STANDARD"
+                      },
+                      {
+                          "fulfillment_node_id": "DONST",
+                          "provider_rate": "STANDARD"
+                      },
+                      {
+                          "fulfillment_node_id": "RIDST",
+                          "provider_rate": "STANDARD"
+                      },
+                      {
+                          "fulfillment_node_id": "VANST",
+                          "provider_rate": "STANDARD"
+                      }
+                  ]
+              }
           }
-        },
-        {
-          "destination_region": {
-              "countries": [
-                  "CA"
-              ],
-              "zip_codes": [
-                  "A*",
-                  "B*",
-                  "C*",
-                  "E*",
-                  "G*",
-                  "H*",
-                  "J*"
-              ]
-          },
-          "fulfilled_by": {
-              "Express": [
-                  {
-                      "fulfillment_node_id": "STANST",
-                      "provider_rate": "EXPRESS"
-                  },
-                  {
-                      "fulfillment_node_id": "STWST",
-                      "provider_rate": "EXPRESS"
-                  },
-                  {
-                      "fulfillment_node_id": "MTLST",
-                      "provider_rate": "EXPRESS"
-                  },
-                  {
-                      "fulfillment_node_id": "VIAST",
-                      "provider_rate": "EXPRESS"
-                  },
-                  {
-                      "fulfillment_node_id": "DIXST",
-                      "provider_rate": "EXPRESS"
-                  },
-                  {
-                      "fulfillment_node_id": "FOYST",
-                      "provider_rate": "EXPRESS"
-                  }
-              ],
-              "Standard": [
-                  {
-                      "fulfillment_node_id": "STANST",
-                      "provider_rate": "STANDARD"
-                  },
-                  {
-                      "fulfillment_node_id": "STWST",
-                      "provider_rate": "STANDARD"
-                  },
-                  {
-                      "fulfillment_node_id": "MTLST",
-                      "provider_rate": "STANDARD"
-                  },
-                  {
-                      "fulfillment_node_id": "VIAST",
-                      "provider_rate": "STANDARD"
-                  },
-                  {
-                      "fulfillment_node_id": "DIXST",
-                      "provider_rate": "STANDARD"
-                  },
-                  {
-                      "fulfillment_node_id": "FOYST",
-                      "provider_rate": "STANDARD"
-                  }
-              ]
-          }
-        },
-        {
-          "destination_region": {
-              "countries": [
-                  "CA"
-              ],
-              "zip_codes": [
-                  "L*",
-                  "M*",
-                  "N*",
-                  "P*",
-                  "R*",
-                  "K*"
-              ]
-          },
-          "fulfilled_by": {
-              "Express": [
-                  {
-                      "fulfillment_node_id": "TECST",
-                      "provider_rate": "EXPRESS"
-                  },
-                  {
-                      "fulfillment_node_id": "TOST",
-                      "provider_rate": "EXPRESS"
-                  },
-                  {
-                      "fulfillment_node_id": "DONST",
-                      "provider_rate": "EXPRESS"
-                  },
-                  {
-                      "fulfillment_node_id": "RIDST",
-                      "provider_rate": "EXPRESS"
-                  }
-              ],
-              "Standard": [
-                  {
-                      "fulfillment_node_id": "TECST",
-                      "provider_rate": "STANDARD"
-                  },
-                  {
-                      "fulfillment_node_id": "TOST",
-                      "provider_rate": "STANDARD"
-                  },
-                  {
-                      "fulfillment_node_id": "DONST",
-                      "provider_rate": "STANDARD"
-                  },
-                  {
-                      "fulfillment_node_id": "RIDST",
-                      "provider_rate": "STANDARD"
-                  }
-              ]
-          }
-        },
-        {
-          "destination_region": {
-              "countries": [
-                  "CA"
-              ],
-              "zip_codes": [
-                  "S*",
-                  "T*",
-                  "V*",
-                  "X*",
-                  "Y*"
-              ]
-          },
-          "fulfilled_by": {
-              "Express": [
-                  {
-                      "fulfillment_node_id": "VANST",
-                      "provider_rate": "EXPRESS"
-                  }
-              ],
-              "Standard": [
-                  {
-                      "fulfillment_node_id": "VANST",
-                      "provider_rate": "STANDARD"
-                  }
-              ]
-          }
-        },
-        {
-          "destination_region": {
-              "countries": [
-                  "US"
-              ],
-              "zip_codes": [
-                  "*"
-              ]
-          },
-          "fulfilled_by": {
-              "Email": [
-                  {
-                      "fulfillment_node_id": "MTLDC1",
-                      "provider_rate": "EMAIL"
-                  }
-              ],
-              "Express": [
-                  {
-                      "fulfillment_node_id": "MTLDC1",
-                      "provider_rate": "EXPRESS"
-                  },
-                  {
-                    "fulfillment_node_id": "STANST",
-                    "provider_rate": "EXPRESS"
-                  },
-                  {
-                      "fulfillment_node_id": "STWST",
-                      "provider_rate": "EXPRESS"
-                  },
-                  {
-                      "fulfillment_node_id": "MTLST",
-                      "provider_rate": "EXPRESS"
-                  },
-                  {
-                      "fulfillment_node_id": "VIAST",
-                      "provider_rate": "EXPRESS"
-                  },
-                  {
-                      "fulfillment_node_id": "DIXST",
-                      "provider_rate": "EXPRESS"
-                  },
-                  {
-                      "fulfillment_node_id": "FOYST",
-                      "provider_rate": "EXPRESS"
-                  },
-                  {
-                    "fulfillment_node_id": "TECST",
-                    "provider_rate": "EXPRESS"
-                  },
-                  {
-                      "fulfillment_node_id": "TOST",
-                      "provider_rate": "EXPRESS"
-                  },
-                  {
-                      "fulfillment_node_id": "DONST",
-                      "provider_rate": "EXPRESS"
-                  },
-                  {
-                      "fulfillment_node_id": "RIDST",
-                      "provider_rate": "EXPRESS"
-                  },
-                  {
-                    "fulfillment_node_id": "VANST",
-                    "provider_rate": "EXPRESS"
-                  }
-              ],
-              "Standard": [
-                  {
-                      "fulfillment_node_id": "MTLDC1",
-                      "provider_rate": "STANDARD"
-                  },
-                  {
-                    "fulfillment_node_id": "STANST",
-                    "provider_rate": "STANDARD"
-                  },
-                  {
-                      "fulfillment_node_id": "STWST",
-                      "provider_rate": "STANDARD"
-                  },
-                  {
-                      "fulfillment_node_id": "MTLST",
-                      "provider_rate": "STANDARD"
-                  },
-                  {
-                      "fulfillment_node_id": "VIAST",
-                      "provider_rate": "STANDARD"
-                  },
-                  {
-                      "fulfillment_node_id": "DIXST",
-                      "provider_rate": "STANDARD"
-                  },
-                  {
-                      "fulfillment_node_id": "FOYST",
-                      "provider_rate": "STANDARD"
-                  },
-                  {
-                    "fulfillment_node_id": "TECST",
-                    "provider_rate": "STANDARD"
-                  },
-                  {
-                      "fulfillment_node_id": "TOST",
-                      "provider_rate": "STANDARD"
-                  },
-                  {
-                      "fulfillment_node_id": "DONST",
-                      "provider_rate": "STANDARD"
-                  },
-                  {
-                      "fulfillment_node_id": "RIDST",
-                      "provider_rate": "STANDARD"
-                  },
-                  {
-                    "fulfillment_node_id": "VANST",
-                    "provider_rate": "STANDARD"
-                  }
-              ]
-=======
-          {
-              "destination_region": {
-                  "countries": [
-                      "CA",
-                      "US"
-                  ],
-                  "zip_codes": [
-                      "*"
-                  ]
-              },
-              "fulfilled_by": {
-                  "Standard": [
-                      {
-                          "fulfillment_node_id": "DC-CA-INVENTORY",
-                          "provider_rate": "STANDARD"
-                      },
-                      {
-                          "fulfillment_node_id": "MTLDC1",
-                          "provider_rate": "STANDARD"
-                      },
-                      {
-                          "fulfillment_node_id": "MTLST",
-                          "provider_rate": "STANDARD"
-                      }
-                  ],
-                  "Express": [
-                    {
-                        "fulfillment_node_id": "DC-CA-INVENTORY",
-                        "provider_rate": "EXPRESS"
-                    }
-                ],
-                  "Email": [
-                    {
-                        "fulfillment_node_id": "DC-CA-INVENTORY",
-                        "provider_rate": "EMAIL"
-                    }
-                ]
-              }
->>>>>>> 2f61e06a
-          }
-        }
       ],
       "service_levels": {
           "Standard": {
@@ -376,14 +335,14 @@
               "tax_code": "CA"
           },
           "Express": {
-            "currency_code": "",
-            "delivery_time": "3 - 5 business days",
-            "delivery_time_after_cutoff_hour": "3 - 5 business days",
-            "display_name": "Express Delivery",
-            "price": 0,
-            "remorse_period": 0,
-            "tax_code": "CA"
-        },
+              "currency_code": "",
+              "delivery_time": "3 - 5 business days",
+              "delivery_time_after_cutoff_hour": "3 - 5 business days",
+              "display_name": "Express Delivery",
+              "price": 0,
+              "remorse_period": 0,
+              "tax_code": "CA"
+          },
           "Email": {
               "currency_code": "",
               "delivery_time": "Immediately via Email",
@@ -403,13 +362,13 @@
           "*": {
               "*": {
                   "Standard": [
-                    "STANDARD"
-                  ],
-                  "Express": [
-                    "EXPRESS"
+                      "STANDARD"
+                  ],
+                  "Express": [
+                      "EXPRESS"
                   ],
                   "Email": [
-                    "EMAIL"
+                      "EMAIL"
                   ]
               }
           }
