# pylint: disable=R0904

import os
import math
import json
import logging
import numbers
import csv
from datetime import datetime, date
from pytz import timezone
from pytz.exceptions import UnknownTimeZoneError
from param_store.client import ParamStore
from pom_common.shopify import ShopManager
from newstore_adapter.connector import NewStoreConnector
from shopify_adapter.connector import ShopifyConnector

LOGGER = logging.getLogger(__file__)
LOG_LEVEL_SET = os.environ.get('LOG_LEVEL', 'info').upper() or 'INFO'
LOG_LEVEL = getattr(logging, LOG_LEVEL_SET, None)
if not isinstance(LOG_LEVEL, int):
    LOG_LEVEL = getattr(logging, 'INFO', None)
LOGGER.setLevel(LOG_LEVEL)
TENANT = os.environ.get('TENANT')
STAGE = os.environ.get('STAGE')
REGION = os.environ.get('REGION')


class Utils():
    _countries = {}
    _param_store = None
    _newstore_conn = None
    _newstore_config = {}
    _shopify_conn = {}
    _shopify_config = {}
    _netsuite_config = {}
    _newstore_to_netsuite_locations = {}
    _newstore_to_netsuite_payments = {}
    _newstore_to_netsuite_payment_methods = {}  # pylint: disable=invalid-name
<<<<<<< HEAD
    _newstore_to_netsuite_payment_account = {}
=======
>>>>>>> 244a33da
    _newstore_giftcard_ids = ''
    _dc_timezone_mapping = {}
    _newstore_to_netsuite_channels = {}

    @staticmethod
    def get_newstore_conn(context=None):
        if not Utils._newstore_conn:
            newstore_creds = Utils._get_newstore_config()
            Utils._newstore_conn = NewStoreConnector(tenant=newstore_creds['tenant'], context=context,
                                                     username=newstore_creds['username'],
                                                     password=newstore_creds['password'], host=newstore_creds['host'],
                                                     raise_errors=True)
        return Utils._newstore_conn

    @staticmethod
    def get_shopify_conn(currency):
        if not currency in Utils._shopify_conn:
            shop_manager = ShopManager(TENANT, STAGE, REGION)

            for shop_id in shop_manager.get_shop_ids():
                shopify_config = shop_manager.get_shop_config(shop_id)

                Utils._shopify_conn[shopify_config['currency']] = ShopifyConnector(
                    shopify_config['username'],
                    shopify_config['password'],
                    shopify_config['shop']
                )

        return Utils._shopify_conn[currency]

    @staticmethod
    def _get_param_store():
        if not Utils._param_store:
            Utils._param_store = ParamStore(tenant=TENANT,
                                            stage=STAGE)
        return Utils._param_store

    @staticmethod
    def _get_newstore_config():
        if not Utils._newstore_config:
            Utils._newstore_config = json.loads(
                Utils._get_param_store().get_param('newstore'))
        return Utils._newstore_config

    @staticmethod
    def get_netsuite_config():
        if not Utils._netsuite_config:
            Utils._netsuite_config = json.loads(
                Utils._get_param_store().get_param('netsuite'))
        return Utils._netsuite_config

    @staticmethod
    def get_netsuite_location_map():
        if not Utils._newstore_to_netsuite_locations:
            Utils._newstore_to_netsuite_locations = json.loads(Utils._get_param_store().get_param(
                'netsuite/newstore_to_netsuite_locations'))
        return Utils._newstore_to_netsuite_locations

    @staticmethod
    def get_nws_to_netsuite_payment(payment_type):
        if payment_type == 'methods':
            if not Utils._newstore_to_netsuite_payment_methods:
                Utils._newstore_to_netsuite_payment_methods = json.loads(
                    Utils._get_param_store().get_param(
                        f'netsuite/newstore_to_netsuite_payment_{payment_type}')
                )
            return Utils._newstore_to_netsuite_payment_methods

        # payment type is 'items'
        if not Utils._newstore_to_netsuite_payments:
            Utils._newstore_to_netsuite_payments = json.loads(
                Utils._get_param_store().get_param(
                    f'netsuite/newstore_to_netsuite_payment_{payment_type}')
            )
        return Utils._newstore_to_netsuite_payments

    @staticmethod
    def _get_giftcard_product_ids():
        if not Utils._newstore_giftcard_ids:
            Utils._newstore_giftcard_ids = Utils._get_param_store().get_param(
                'netsuite/newstore_giftcard_product_ids').split(',')
        return Utils._newstore_giftcard_ids

    @staticmethod
    def get_dc_timezone_mapping_config():
        if not Utils._dc_timezone_mapping:
            Utils._dc_timezone_mapping = json.loads(
                Utils._get_param_store().get_param('netsuite/dc_timezone_mapping')
            )
        return Utils._dc_timezone_mapping

    @staticmethod
    def get_nws_to_netsuite_channel():
        if not Utils._newstore_to_netsuite_channels:
            Utils._newstore_to_netsuite_channels = json.loads(
                Utils._get_param_store().get_param('netsuite/newstore_to_netsuite_channel')
            )
        return Utils._newstore_to_netsuite_channels

    @staticmethod
    def _get_netsuite_store_mapping(nws_value):
        if not nws_value:
            return {}

        locations_config = Utils.get_netsuite_location_map()
        mapping = locations_config.get(nws_value)

        if mapping is None:
            LOGGER.error(
                f'Failed to obtain newstore to netsuite location mapping for \'{nws_value}\'')
            return {}

        return mapping

    @staticmethod
    def get_netsuite_store_internal_id(nws_value, is_sellable=True):
        mapping = Utils._get_netsuite_store_mapping(nws_value)
        return mapping.get('id') if is_sellable else mapping.get('id_damage')

    @staticmethod
    def is_endless_aisle(order_payload):
        if order_payload.get('channel_type', '') == 'store':
            for shipping_option in order_payload['shipment_details']:
                if shipping_option['shipping_option']['shipping_type'] == 'traditional_carrier' or \
                    shipping_option['shipping_option']['shipping_type'] == 'same_day_delivery':
                    return True
        return False

    @staticmethod
    def get_extended_attribute(extended_attributes, key):
        if not extended_attributes or not key:
            return None
        result = next(
            (item['value'] for item in extended_attributes if item['name'] == key), None)
        return result

    @staticmethod
    def is_product_gift_card(product_id):
        return product_id in Utils._get_giftcard_product_ids()

    @staticmethod
    def get_one_of_these_fields(params, fields):
        if params is None:
            params = {}
        if fields is None:
            fields = []

        return next((params[field] for field in fields if field in params), None)

    @staticmethod
    def verify_all_transac_refunded(refund_transactions, refund_total):
        total = 0
        for trans in refund_transactions:
<<<<<<< HEAD
            total += abs(trans['refund_amount']) if trans['reason'] == 'refund' \
                                                    or trans['capture_amount'] == 0 else abs(trans['capture_amount'])
=======
            total += abs(trans['refund_amount']) \
                if trans['reason'] == 'refund' or trans['capture_amount'] == 0 else abs(trans['capture_amount'])
>>>>>>> 244a33da

        refund_total = round(refund_total, 2)
        total = round(total, 2)
        if math.isclose(total, refund_total, rel_tol=0.01):
            return True
        LOGGER.error("Total of refund doesn't match with total of refunded payments. "
                     f"Refund total: {refund_total}; Refunded total: {total}")
        return False

    @staticmethod
    def verify_all_payments_refunded(payment_items, total_refund_amount):
        total = 0
        for payment in payment_items:
            total += abs(payment['amount'])
        total = round(total, 2)
        total_refund_amount = round(total_refund_amount, 2)
        if math.isclose(total, total_refund_amount, rel_tol=0.01):
            return True
        LOGGER.error("Total of refunds doesn't match with total of refunded payments. "
                     f"Refund total: {total_refund_amount}; Refunded total: {total}")
        return False

    @staticmethod
    def format_datestring_for_netsuite(date_string, time_zone, cutoff_index=19, format_string='%Y-%m-%dT%H:%M:%S'):
        time_zone = Utils.get_netsuite_config().get(
            'NETSUITE_DATE_TIMEZONE', 'America/New_York')
        tran_date = datetime.strptime(
            date_string[:cutoff_index], format_string)
        tran_date = tran_date.replace(tzinfo=timezone('UTC'))
        try:
            tran_date = tran_date.astimezone(timezone(time_zone))
        except UnknownTimeZoneError:
            LOGGER.warning(
                f'Invalid timezone {time_zone}, defaulting to America/New_York')
            tran_date = tran_date.astimezone(timezone('America/New_York'))
        return tran_date

    @staticmethod
    def json_serial(obj):
        """JSON serializer for objects not serializable by default json code"""
        if isinstance(obj, (datetime, date)):
            return obj.isoformat()
        raise TypeError("Type %s not serializable" % type(obj))

    @staticmethod
    def require_shipping(item):
        requires_shipping = Utils.get_extended_attribute(
            item.get('extended_attributes'), 'requires_shipping')
        # If it's requires_shipping is None assume that it needs shipping
        return requires_shipping is None or requires_shipping.lower() == 'true'

    @staticmethod
    def get_payment_item_id(payment_method, payment_provider, currency, payment_type):
        payment_item_id = None
        payment_config = {}
        if payment_provider:
            payment_config = Utils.get_nws_to_netsuite_payment(payment_type)[payment_method].get(
                payment_provider, None)
            # For BOPIS shopify/returnly orders, this fallback is needed for paypal, sezzle etc.
            if not payment_config:
                payment_config = Utils.get_nws_to_netsuite_payment(payment_type).get(
                    payment_method, {})
        else:
            payment_config = Utils.get_nws_to_netsuite_payment(payment_type).get(
                payment_method, {})
        if isinstance(payment_config, numbers.Number):
            payment_item_id = payment_config
        else:
            payment_item_id = payment_config.get(currency.lower(), '')

        return payment_item_id

    @staticmethod
    def get_payment_method_internal_id(payment_method, payment_provider, currency, payment_type):
        payment_item_id = None
        if payment_method == 'credit_card':
            payment_item_id = Utils.get_payment_item_id(
                payment_method, payment_provider, currency, payment_type)
        elif payment_method == 'gift_card':
            payment_item_id = Utils.get_nws_to_netsuite_payment(payment_type).get(
                payment_method, {}).get(currency, '')
        else:
            payment_item_id = Utils.get_payment_item_id(
                payment_method, None, currency, payment_type)
        return payment_item_id

    @staticmethod
    def get_currency_id(currency_code):
        currency_map = {
            'USD': int(Utils.get_netsuite_config()['currency_usd_internal_id']),
            'CAD': int(Utils.get_netsuite_config()['currency_cad_internal_id']),
            'GBP': int(Utils.get_netsuite_config()['currency_gbp_internal_id']),
            'EUR': int(Utils.get_netsuite_config()['currency_eur_internal_id'])
        }
        return currency_map.get(str(currency_code))

    @staticmethod
    def get_countries():
        if not Utils._countries:
            filename = os.path.join(os.path.dirname(
                __file__), 'iso_country_codes.csv')
            with open(filename) as countries_file:
                file = csv.DictReader(countries_file, delimiter=',')
                for line in file:
                    Utils._countries[line['Alpha-2 code']] = Utils._format_country_name(
                        line['English short name lower case'])
        return Utils._countries

    @staticmethod
    def _format_country_name(country_name):
        func = lambda s: s[:1].lower() + s[1:] if s else ''
        return f'_{func(country_name).replace(" ", "")}'

    @staticmethod
    def get_nws_to_netsuite_account(payment_type):
        if payment_type == 'account':
            if not Utils._newstore_to_netsuite_payment_account:
                Utils._newstore_to_netsuite_payment_account = json.loads(
                    Utils._get_param_store().get_param(
                        f'netsuite/newstore_to_netsuite_payment_{payment_type}')
                )
            return Utils._newstore_to_netsuite_payment_account

        # payment type is 'items'
        if not Utils._newstore_to_netsuite_payments:
            Utils._newstore_to_netsuite_payments = json.loads(
                Utils._get_param_store().get_param(
                    f'netsuite/newstore_to_netsuite_payment_{payment_type}')
            )
        return Utils._newstore_to_netsuite_payments

    @staticmethod
    def get_account_based_payment_method(payment_method, payment_provider, currency):
        account_id = None
        account_config = {}
        if payment_provider:
            account_config = Utils.get_nws_to_netsuite_account("account")[payment_method].get(payment_provider, None)
            # For BOPIS shopify/returnly orders, this fallback is needed for paypal, sezzle etc.
            if not account_config:
                account_config = Utils.get_nws_to_netsuite_account("account").get(payment_method, {})
        else:
            account_config = Utils.get_nws_to_netsuite_account("account").get(payment_method, {})

        if isinstance(account_config, numbers.Number):
            account_id = account_config
        else:
            account_id = account_config.get(currency.lower(), '')

        return account_id<|MERGE_RESOLUTION|>--- conflicted
+++ resolved
@@ -36,10 +36,6 @@
     _newstore_to_netsuite_locations = {}
     _newstore_to_netsuite_payments = {}
     _newstore_to_netsuite_payment_methods = {}  # pylint: disable=invalid-name
-<<<<<<< HEAD
-    _newstore_to_netsuite_payment_account = {}
-=======
->>>>>>> 244a33da
     _newstore_giftcard_ids = ''
     _dc_timezone_mapping = {}
     _newstore_to_netsuite_channels = {}
@@ -193,13 +189,8 @@
     def verify_all_transac_refunded(refund_transactions, refund_total):
         total = 0
         for trans in refund_transactions:
-<<<<<<< HEAD
-            total += abs(trans['refund_amount']) if trans['reason'] == 'refund' \
-                                                    or trans['capture_amount'] == 0 else abs(trans['capture_amount'])
-=======
             total += abs(trans['refund_amount']) \
                 if trans['reason'] == 'refund' or trans['capture_amount'] == 0 else abs(trans['capture_amount'])
->>>>>>> 244a33da
 
         refund_total = round(refund_total, 2)
         total = round(total, 2)
@@ -311,41 +302,4 @@
     @staticmethod
     def _format_country_name(country_name):
         func = lambda s: s[:1].lower() + s[1:] if s else ''
-        return f'_{func(country_name).replace(" ", "")}'
-
-    @staticmethod
-    def get_nws_to_netsuite_account(payment_type):
-        if payment_type == 'account':
-            if not Utils._newstore_to_netsuite_payment_account:
-                Utils._newstore_to_netsuite_payment_account = json.loads(
-                    Utils._get_param_store().get_param(
-                        f'netsuite/newstore_to_netsuite_payment_{payment_type}')
-                )
-            return Utils._newstore_to_netsuite_payment_account
-
-        # payment type is 'items'
-        if not Utils._newstore_to_netsuite_payments:
-            Utils._newstore_to_netsuite_payments = json.loads(
-                Utils._get_param_store().get_param(
-                    f'netsuite/newstore_to_netsuite_payment_{payment_type}')
-            )
-        return Utils._newstore_to_netsuite_payments
-
-    @staticmethod
-    def get_account_based_payment_method(payment_method, payment_provider, currency):
-        account_id = None
-        account_config = {}
-        if payment_provider:
-            account_config = Utils.get_nws_to_netsuite_account("account")[payment_method].get(payment_provider, None)
-            # For BOPIS shopify/returnly orders, this fallback is needed for paypal, sezzle etc.
-            if not account_config:
-                account_config = Utils.get_nws_to_netsuite_account("account").get(payment_method, {})
-        else:
-            account_config = Utils.get_nws_to_netsuite_account("account").get(payment_method, {})
-
-        if isinstance(account_config, numbers.Number):
-            account_id = account_config
-        else:
-            account_id = account_config.get(currency.lower(), '')
-
-        return account_id+        return f'_{func(country_name).replace(" ", "")}'